# -*- coding: utf-8 -*-

# Copyright 2013 Tomo Krajina
#
# Licensed under the Apache License, Version 2.0 (the "License");
# you may not use this file except in compliance with the License.
# You may obtain a copy of the License at
#
# http://www.apache.org/licenses/LICENSE-2.0
#
# Unless required by applicable law or agreed to in writing, software
# distributed under the License is distributed on an "AS IS" BASIS,
# WITHOUT WARRANTIES OR CONDITIONS OF ANY KIND, either express or implied.
# See the License for the specific language governing permissions and
# limitations under the License.

import pdb

<<<<<<< HEAD
import logging
import math
import zipfile
import io
=======
import logging    as mod_logging
import math       as mod_math
import zipfile    as mod_zipfile
try:
    import cStringIO as mod_cstringio
except:
    from io import StringIO as mod_cstringio
>>>>>>> 09069059

ONE_DEGREE = 1000. * 10000.8 / 90.

def distance(latitude_1, longitude_1, latitude_2, longitude_2):
    """
    Distance between two points.
    """

    coef = math.cos(latitude_1 / 180. * math.pi)
    x = latitude_1 - latitude_2
    y = (longitude_1 - longitude_2) * coef

    return math.sqrt(x * x + y * y) * ONE_DEGREE

def get_color_between(color1, color2, i):
    """ i is a number between 0 and 1, if 0 then color1, if 1 color2, ... """
    if i <= 0:
        return color1
    if i >= 1:
        return color2
    return (int(color1[0] + (color2[0] - color1[0]) * i),
            int(color1[1] + (color2[1] - color1[1]) * i),
            int(color1[2] + (color2[2] - color1[2]) * i))

def zip(contents, file_name):
    logging.debug('Zipping %s bytes' % len(contents))
    result = io.StringIO()
    zip_file = zipfile.ZipFile(result, 'w', zipfile.ZIP_DEFLATED, False)
    zip_file.writestr(file_name, contents)
    zip_file.close()
    result.seek(0)
    logging.debug('Zipped')
    return result.read()

def unzip(contents):
    logging.debug('Unzipping %s bytes' % len(contents))
    zip_file = zipfile.ZipFile(io.StringIO(contents))
    zip_info_list = zip_file.infolist()
    zip_info = zip_info_list[0]
    result = zip_file.open(zip_info).read()
    logging.debug('Unzipped')
    return result<|MERGE_RESOLUTION|>--- conflicted
+++ resolved
@@ -16,12 +16,6 @@
 
 import pdb
 
-<<<<<<< HEAD
-import logging
-import math
-import zipfile
-import io
-=======
 import logging    as mod_logging
 import math       as mod_math
 import zipfile    as mod_zipfile
@@ -29,7 +23,6 @@
     import cStringIO as mod_cstringio
 except:
     from io import StringIO as mod_cstringio
->>>>>>> 09069059
 
 ONE_DEGREE = 1000. * 10000.8 / 90.
 
@@ -38,11 +31,11 @@
     Distance between two points.
     """
 
-    coef = math.cos(latitude_1 / 180. * math.pi)
+    coef = mod_math.cos(latitude_1 / 180. * mod_math.pi)
     x = latitude_1 - latitude_2
     y = (longitude_1 - longitude_2) * coef
 
-    return math.sqrt(x * x + y * y) * ONE_DEGREE
+    return mod_math.sqrt(x * x + y * y) * ONE_DEGREE
 
 def get_color_between(color1, color2, i):
     """ i is a number between 0 and 1, if 0 then color1, if 1 color2, ... """
@@ -55,20 +48,20 @@
             int(color1[2] + (color2[2] - color1[2]) * i))
 
 def zip(contents, file_name):
-    logging.debug('Zipping %s bytes' % len(contents))
-    result = io.StringIO()
-    zip_file = zipfile.ZipFile(result, 'w', zipfile.ZIP_DEFLATED, False)
+    mod_logging.debug('Zipping %s bytes' % len(contents))
+    result = mod_io.StringIO()
+    zip_file = mod_zipfile.ZipFile(result, 'w', mod_zipfile.ZIP_DEFLATED, False)
     zip_file.writestr(file_name, contents)
     zip_file.close()
     result.seek(0)
-    logging.debug('Zipped')
+    mod_logging.debug('Zipped')
     return result.read()
 
 def unzip(contents):
-    logging.debug('Unzipping %s bytes' % len(contents))
-    zip_file = zipfile.ZipFile(io.StringIO(contents))
+    mod_logging.debug('Unzipping %s bytes' % len(contents))
+    zip_file = mod_zipfile.ZipFile(mod_io.StringIO(contents))
     zip_info_list = zip_file.infolist()
     zip_info = zip_info_list[0]
     result = zip_file.open(zip_info).read()
-    logging.debug('Unzipped')
+    mod_logging.debug('Unzipped')
     return result