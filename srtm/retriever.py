--- conflicted
+++ resolved
@@ -14,29 +14,17 @@
 # See the License for the specific language governing permissions and
 # limitations under the License.
 
-<<<<<<< HEAD
-import logging
-import os
-import urllib.request, urllib.parse, urllib.error
-import re
-import pickle
-import os.path
-=======
 import logging        as mod_logging
-import os             as mod_os
 import urllib         as mod_urllib
 import re             as mod_re
-import pickle         as mod_pickle
-import os.path        as mod_path
->>>>>>> 09069059
 
 def retrieve_all_files_urls(url):
-    logging.info('Retrieving {0}'.format(url))
+    mod_logging.info('Retrieving {0}'.format(url))
     url_stream = urllib.request.urlopen(url)
     contents = url_stream.read()
     url_stream.close()
 
-    url_candidates = re.findall('href="(.*?)"', contents)
+    url_candidates = mod_re.findall('href="(.*?)"', contents)
     urls = {}
 
     for url_candidate in url_candidates:
@@ -48,20 +36,20 @@
     return urls
 	
 def get_files(url):
-    logging.info('Retrieving {0}'.format(url))
+    mod_logging.info('Retrieving {0}'.format(url))
     url_stream = urllib.request.urlopen(url)
     contents = url_stream.read()
     url_stream.close()
 
     result = {}
 
-    url_candidates = re.findall('href="(.*?)"', contents)
+    url_candidates = mod_re.findall('href="(.*?)"', contents)
     for url_candidate in url_candidates:
         if url_candidate.endswith('.hgt.zip'):
             file_url = '{0}/{1}'.format(url, url_candidate)
             result[url_candidate.replace('.zip', '')] = file_url
 
-    logging.info('Found {0} files'.format(len(result)))
+    mod_logging.info('Found {0} files'.format(len(result)))
 
     return result
 
@@ -69,8 +57,4 @@
     latitude = 45.
     longitude = 45.
 
-<<<<<<< HEAD
-    print((get_geo_elevation_data()))
-=======
-    print(get_geo_elevation_data())
->>>>>>> 09069059
+    print((get_geo_elevation_data()))