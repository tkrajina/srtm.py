--- conflicted
+++ resolved
@@ -20,21 +20,10 @@
 
 import pdb
 
-<<<<<<< HEAD
-import logging
-import math
-import re
-import io
-=======
 import logging as mod_logging
 import math as mod_math
 import re as mod_re
 import os.path as mod_path
-try:
-    import cStringIO as mod_cstringio
-except:
-    from io import StringIO as mod_cstringio
->>>>>>> 09069059
 
 from . import utils as mod_utils
 from . import retriever as retriever
@@ -122,21 +111,12 @@
             #logging.error('No file found: {0}'.format(file_name))
             return None
 
-<<<<<<< HEAD
-        r = requests.get(url)
-        if r.status_code < 200 or 300 <= r.status_code:
-            raise Exception('Cannot retrieve %s' % url)
-        logging.info('Retrieving {0}'.format(url))
-        data = r.content
-        logging.info('Retrieved {0} ({1} bytes)'.format(url, len(data)))
-=======
         r = mod_requests.get(url)
         if r.status_code < 200 or 300 <= r.status_code:
             raise Exception('Cannot retrieve %s' % url)
         mod_logging.info('Retrieving {0}'.format(url))
         data = r.content
         mod_logging.info('Retrieved {0} ({1} bytes)'.format(url, len(data)))
->>>>>>> 09069059
 
         if not data:
             return None
@@ -164,15 +144,10 @@
         else:
             east_west = 'W'
 
-        file_name = '%s%s%s%s.hgt' % (north_south, str(int(abs(math.floor(latitude)))).zfill(2), 
-                                      east_west, str(int(abs(math.floor(longitude)))).zfill(3))
+        file_name = '%s%s%s%s.hgt' % (north_south, str(int(abs(mod_math.floor(latitude)))).zfill(2), 
+                                      east_west, str(int(abs(mod_math.floor(longitude)))).zfill(3))
 
         if not (file_name in self.srtm1_files) and not (file_name in self.srtm3_files):
-<<<<<<< HEAD
-            #logging.debug('No file found for ({0}, {1}) (file_name: {2})'.format(latitude, longitude, file_name))
-=======
-            #mod_logging.debug('No file found for ({0}, {1}) (file_name: {2})'.format(latitude, longitude, file_name))
->>>>>>> 09069059
             return None
 
         return file_name
@@ -184,18 +159,12 @@
         """
         Returns a numpy array or PIL image.
         """
-<<<<<<< HEAD
         try:
             import Image as mod_image
             import ImageDraw as mod_imagedraw
         except:
             from PIL import Image as mod_image
             from PIL import ImageDraw as mod_imagedraw
-=======
-        import Image as mod_image
-        import ImageDraw as mod_imagedraw
-        import numpy as np 
->>>>>>> 09069059
 
         if not size or len(size) != 2:
             raise Exception('Invalid size %s' % size)
@@ -340,14 +309,14 @@
 
         self.data = data
 
-        square_side = math.sqrt(len(self.data) / 2.)
+        square_side = mod_math.sqrt(len(self.data) / 2.)
         assert square_side == int(square_side), 'Invalid file size: {0} for file {1}'.format(len(self.data), self.file_name)
 
         self.square_side = int(square_side)
 
     def get_row_and_column(self, latitude, longitude):
-        return math.floor((self.latitude + 1 - latitude) * float(self.square_side - 1)), \
-               math.floor((longitude - self.longitude) * float(self.square_side - 1))
+        return mod_math.floor((self.latitude + 1 - latitude) * float(self.square_side - 1)), \
+               mod_math.floor((longitude - self.longitude) * float(self.square_side - 1))
 
     def get_elevation(self, latitude, longitude, approximate=None):
         """
@@ -436,7 +405,7 @@
 
     def parse_file_name_starting_position(self):
         """ Returns (latitude, longitude) of lower left point of the file """
-        groups = re.findall('([NS])(\d+)([EW])(\d+)\.hgt', self.file_name)
+        groups = mod_re.findall('([NS])(\d+)([EW])(\d+)\.hgt', self.file_name)
 
         assert groups and len(groups) == 1 and len(groups[0]) == 4, 'Invalid file name {0}'.format(self.file_name)
 
