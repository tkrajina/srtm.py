--- conflicted
+++ resolved
@@ -208,36 +208,6 @@
         Returns:
             A float passed back from GeoElevationFile.get_elevation().
             Value should be the elevation of the point in meters.
-
-<<<<<<< HEAD
-=======
-    def _IDW(self, latitude, longitude, radius=1):
-        """
-        Return the interpolated elevation at a point.
-
-        Load the correct tile for latitude and longitude given.
-        If the tile doesn't exist, return None. Otherwise,
-        call the tile's Inverse Distance Weighted function and
-        return the elevation.
-
-        Args:
-            latitude: float with the latitude in decimal degrees
-            longitude: float with the longitude in decimal degrees
-            radius: int of 1 or 2 indicating the approximate radius
-                of adjacent cells to include
-
-        Returns:
-            a float of the interpolated elevation with the same unit
-            as the .hgt file (meters)
-
-        """
-        tile = self.get_file(latitude, longitude)
-        if tile is None:
-            return None
-        return tile._InverseDistanceWeighted(latitude, longitude, radius)
-
-    def get_file(self, latitude, longitude):
->>>>>>> 37fb8a6f
         """
         if version is None:
             version = self.version
@@ -256,6 +226,31 @@
 
         return geo_elevation_file.get_elevation(latitude, longitude,
                                                 approximate)
+
+    def _IDW(self, latitude, longitude, radius=1):
+        """
+        Return the interpolated elevation at a point.
+
+        Load the correct tile for latitude and longitude given.
+        If the tile doesn't exist, return None. Otherwise,
+        call the tile's Inverse Distance Weighted function and
+        return the elevation.
+
+        Args:
+            latitude: float with the latitude in decimal degrees
+            longitude: float with the longitude in decimal degrees
+            radius: int of 1 or 2 indicating the approximate radius
+                of adjacent cells to include
+
+        Returns:
+            a float of the interpolated elevation with the same unit
+            as the .hgt file (meters)
+
+        """
+        tile = self.get_file(latitude, longitude)
+        if tile is None:
+            return None
+        return tile._InverseDistanceWeighted(latitude, longitude, radius)
 
     def fallback_version(self, version):
         """
