#!/usr/bin/python
# -*- coding: utf-8 -*-

# Copyright 2013 Tomo Krajina
#
# Licensed under the Apache License, Version 2.0 (the "License");
# you may not use this file except in compliance with the License.
# You may obtain a copy of the License at
#
# http://www.apache.org/licenses/LICENSE-2.0
#
# Unless required by applicable law or agreed to in writing, software
# distributed under the License is distributed on an "AS IS" BASIS,
# WITHOUT WARRANTIES OR CONDITIONS OF ANY KIND, either express or implied.
# See the License for the specific language governing permissions and
# limitations under the License.

import distutils.core as mod_distutilscore

mod_distutilscore.setup(
    name = 'SRTM.py',
<<<<<<< HEAD
    version = '0.2.5',
=======
    version = '0.2.4',
>>>>>>> 09069059
    description = 'Python parser for the Shuttle Radar Topography Mission elevation data',
    license = 'Apache License, Version 2.0',
    author = 'Tomo Krajina',
    author_email = 'tkrajina@gmail.com',
    url = 'https://github.com/tkrajina/srtm.py',
    packages = ['srtm',],
    package_data = {'': ['*.json']},
    include_package_data = True,
    classifiers = [
        "Programming Language :: Python",
        "Programming Language :: Python :: 2",
    ],
    scripts=['gpxelevations']
)
<|MERGE_RESOLUTION|>--- conflicted
+++ resolved
@@ -19,11 +19,7 @@
 
 mod_distutilscore.setup(
     name = 'SRTM.py',
-<<<<<<< HEAD
-    version = '0.2.5',
-=======
-    version = '0.2.4',
->>>>>>> 09069059
+    version = '0.2.6',
     description = 'Python parser for the Shuttle Radar Topography Mission elevation data',
     license = 'Apache License, Version 2.0',
     author = 'Tomo Krajina',
