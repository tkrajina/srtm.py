# -*- coding: utf-8 -*-

# Copyright 2013 Tomo Krajina
#
# Licensed under the Apache License, Version 2.0 (the "License");
# you may not use this file except in compliance with the License.
# You may obtain a copy of the License at
#
# http://www.apache.org/licenses/LICENSE-2.0
#
# Unless required by applicable law or agreed to in writing, software
# distributed under the License is distributed on an "AS IS" BASIS,
# WITHOUT WARRANTIES OR CONDITIONS OF ANY KIND, either express or implied.
# See the License for the specific language governing permissions and
# limitations under the License.

"""
Run all tests with:
    $ python -m unittest test

For new tests, avoid using the network to download tiles. Use tiles
already stored in test_files/ when possible. Add additional tiles if needed.
Tiles with lots of water or very flat terrain compress the most and have
the smallest file sizes. The fetch function can be easily bypassed with
localfetchv2_3a. See example in the docstring.

An EarthData account is needed for test_fetch. Get one here:
https://urs.earthdata.nasa.gov/users/new
"""

import logging as mod_logging
import unittest as mod_unittest
<<<<<<< HEAD
import hashlib as mod_hashlib
import os as mod_os
import getpass as mod_getpass

import srtm as mod_srtm
=======
import srtm           as mod_srtm
>>>>>>> 37fb8a6f
from srtm import data as mod_data
from srtm import main as mod_main

mod_logging.basicConfig(level=mod_logging.DEBUG,
                        format='%(asctime)s %(name)-12s %(levelname)-8s %(message)s')

def localfetchv2_3a(url):
    """
    Read the data of a local v2.3a test file

    Reads the data from a local file instead of fetching from the
    network. To use, store the function to the callable of the GeoElevationData
    instance. Prints to stdout that a local fetch happens.
    
    Example:
            tilemap = mod_data.GeoElevationData(file_handler=mod_main.FileHandler())
            tilemap.fetch = localfetchv2_3a
            tilemap.get_elevation(latitude, longitude)

    Args:
        url: str of the url to download

    Returns:
        data from the local test file with the same name specified in url
    """
    remotefile = url.split('/')[-1]
    localname = '{}v2.3a.hgt.zip'.format(remotefile.partition('.')[0])
    print("Local fetch: loading ./test_files/{} instead of {}".format(localname, url))
    with open("test_files/" + localname, "rb") as hgtfile:
        return hgtfile.read()

class Tests(mod_unittest.TestCase):

    def test_dead_sea(self):
        geo_elevation_data = mod_srtm.get_data()
        self.assertEqual(-415, geo_elevation_data.get_elevation(31.5, 35.5))

    def test_over_60(self):
        geo_elevation_data = mod_srtm.get_data()
        self.assertTrue(geo_elevation_data.get_elevation(55., 55.) > 0)
        self.assertEqual(None, geo_elevation_data.get_elevation(65., 65.))
        self.assertEqual(None, geo_elevation_data.get_elevation(75., 75.))

    def test_random_points(self):
        geo_elevation_data = mod_srtm.get_data()
        self.assertEqual(63, geo_elevation_data.get_elevation(46., 13.))
        self.assertEqual(2714, geo_elevation_data.get_elevation(46.999999, 13.))
        self.assertEqual(1643, geo_elevation_data.get_elevation(46.999999, 13.999999))
        self.assertEqual(553, geo_elevation_data.get_elevation(46., 13.999999))
        self.assertEqual(203, geo_elevation_data.get_elevation(45.2732, 13.7139))
        self.assertEqual(460, geo_elevation_data.get_elevation(45.287, 13.905))

    def test_around_zero_longitude(self):
        geo_elevation_data = mod_srtm.get_data()
        self.assertEqual(61, geo_elevation_data.get_elevation(51.2, 0.0))
        self.assertEqual(100, geo_elevation_data.get_elevation(51.2, -0.1))
        self.assertEqual(59, geo_elevation_data.get_elevation(51.2, 0.1))

    def test_around_zero_latitude(self):
        geo_elevation_data = mod_srtm.get_data()
        self.assertEqual(393, geo_elevation_data.get_elevation(0, 15))
        self.assertEqual(423, geo_elevation_data.get_elevation(-0.1, 15))
        self.assertEqual(381, geo_elevation_data.get_elevation(0.1, 15))

    def test_point_with_invalid_elevation(self):
        geo_elevation_data = mod_srtm.get_data()
        self.assertEqual(None, geo_elevation_data.get_elevation(47.0, 13.07))

    def test_point_without_file(self):
        geo_elevation_data = mod_srtm.get_data()
        print(geo_elevation_data.get_elevation(0, 0))

    def test_files_equality(self):
        geo_elevation_data = mod_srtm.get_data()
        self.assertEqual(geo_elevation_data.get_file(47.0, 13.99),
                          geo_elevation_data.get_file(47.0, 13.0))
        self.assertEqual(geo_elevation_data.get_file(47.99, 13.99),
                          geo_elevation_data.get_file(47.0, 13.0))

        self.assertEqual(geo_elevation_data.get_file(-47.0, 13.99),
                          geo_elevation_data.get_file(-47.0, 13.0))
        self.assertEqual(geo_elevation_data.get_file(-47.99, 13.99),
                          geo_elevation_data.get_file(-47.0, 13.0))

        self.assertEqual(geo_elevation_data.get_file(-47.0, -13.99),
                          geo_elevation_data.get_file(-47.0, -13.0))
        self.assertEqual(geo_elevation_data.get_file(-47.99, -13.99),
                          geo_elevation_data.get_file(-47.0, -13.0))

        self.assertEqual(geo_elevation_data.get_file(47.0, -13.99),
                          geo_elevation_data.get_file(47.0, -13.0))
        self.assertEqual(geo_elevation_data.get_file(47.99, -13.99),
                          geo_elevation_data.get_file(47.0, -13.0))

    def test_invalit_coordinates_for_file(self):
        geo_elevation_data = mod_srtm.get_data()
        geo_file = geo_elevation_data.get_file(47.0, 13.99)

        try:
            self.assertFalse(geo_file.get_elevation(1, 1))
        except Exception as e:
            message = str(e)
            self.assertEqual('Invalid latitude 1 for file N47E013.hgt', message)

        try:
            self.assertFalse(geo_file.get_elevation(47, 1))
        except Exception as e:
            message = str(e)
            self.assertEqual('Invalid longitude 1 for file N47E013.hgt', message)

    def test_invalid_file(self):
        geo_elevation_data = mod_srtm.get_data()
        geo_file = geo_elevation_data.get_file(-47.0, -13.99)
        self.assertEqual(None, geo_file)

    def test_coordinates_in_file(self):
        geo_elevation_data = mod_srtm.get_data()
        geo_file = geo_elevation_data.get_file(47.0, 13.99)

        print('file:', geo_file)

        self.assertEqual(geo_file.get_elevation(47, 13),
                          geo_file.get_elevation(47, 13))

    def test_coordinates_row_col_conversion(self):
        geo_elevation_data = mod_srtm.get_data()
        geo_file = geo_elevation_data.get_file(47.0, 13.99)

        print('file:', geo_file)

        r, c = geo_file.get_row_and_column(47, 13)
        lat, long = geo_file.get_lat_and_long(r, c)
        self.assertEqual(lat, 47)
        self.assertEqual(long, 13)

        r, c = geo_file.get_row_and_column(46.5371, 8.1264)
        lat, long = geo_file.get_lat_and_long(r, c)
        self.assertAlmostEqual(lat, 46.5371, delta=geo_file.resolution)
        self.assertAlmostEqual(long, 8.1264, delta=geo_file.resolution)

    def test_without_approximation(self):
        geo_elevation_data = mod_srtm.get_data()

        self.assertEqual(geo_elevation_data.get_elevation(47.1, 13.1, approximate=False),
                          geo_elevation_data.get_elevation(47.1, 13.1))

        # SRTM elevations are always integers:
        elevation = geo_elevation_data.get_elevation(47.1, 13.1)
        self.assertTrue(int(elevation) == elevation)

    def test_with_approximation(self):
        geo_elevation_data = mod_srtm.get_data()

        self.assertNotEquals(geo_elevation_data.get_elevation(47.1, 13.1, approximate=True),
                             geo_elevation_data.get_elevation(47.1, 13.1))

        # When approximating a random point, it probably won't be a integer:
        elevation = geo_elevation_data.get_elevation(47.1, 13.1, approximate=True)
        self.assertTrue(int(elevation) != elevation)

    def test_approximation(self):
        # TODO(TK) Better tests for approximation here:
        geo_elevation_data = mod_srtm.get_data()
        elevation_without_approximation = geo_elevation_data.get_elevation(47, 13)
        elevation_with_approximation = geo_elevation_data.get_elevation(47, 13, approximate=True)

        print(elevation_without_approximation)
        print(elevation_with_approximation)

        self.assertNotEquals(elevation_with_approximation, elevation_without_approximation)
        self.assertTrue(abs(elevation_with_approximation - elevation_without_approximation) < 30)

    def test_IDW(self):
        print("Testing: IDW")

        # Setup with local tile
        with open("test_files/N44W072.hgt","rb") as hgtfile:
            hgt = hgtfile.read()
        tilemap = mod_data.GeoElevationData({},{}, file_handler=mod_main.FileHandler())
        tile = mod_data.GeoElevationFile('N44W072.hgt', hgt, tilemap)
        tilemap.srtm3_files["N44W072.hgt"] = ""
        tilemap.files["N44W072.hgt"] = tile
        lat, long = 44.1756325, -71.5965699
        elevation = tilemap._IDW(lat, long)
        print("Location: {}, {}".format(lat, long))
        print("Elevation: {}".format(elevation))
        print()
        self.assertLessEqual(elevation, 814)
        self.assertGreaterEqual(elevation, 801)
        self.assertTrue(tilemap._IDW(-47.0, -13.99) is None)
        

    def test_InverseDistanceWeighted(self):
        print("Testing: InverseDistanceWeighted")

        # Setup minimal tile config
        with open("test_files/N44W072.hgt","rb") as hgtfile:
            hgt = hgtfile.read()
        tilemap = mod_data.GeoElevationData({},{}, file_handler=mod_main.FileHandler())
        tile = mod_data.GeoElevationFile('N44W072.hgt', hgt, tilemap)

        # tuples of (lat, lon, lowerbound, upperbound)
        controlpoints = [(44.1756325, -71.5965699, 801, 814), # middle of tile (x,y)
                         (44, -71.5965699, 520, 532), # bottom edge (1200, y)
                         (44.1756325, -70.99975, 148, 152), # right edge (x, 1200)
                         (44.99975, -71.5965699, 525, 538), # top edge (0, y)
                         (44.1756325, -71.99975, 272, 279), # left edge (x, 0)
                         (44, -72, 341, 341)] # Exact cell coordinates, no interpolation

        for location in controlpoints:
            print("Location: {}, {}".format(location[0], location[1]))
            nearest_neighbor_elevation = tile.get_elevation(location[0], location[1])
            IDW5_elevation = tile._InverseDistanceWeighted(location[0], location[1])
            IDW13_elevation = tile._InverseDistanceWeighted(location[0], location[1], radius=2)
            print("Nearest: " + str(nearest_neighbor_elevation))
            print("Interpolated(5): {}".format(IDW5_elevation))
            print("Interpolated(13): {}".format(IDW13_elevation))
            print()
            self.assertGreaterEqual(IDW5_elevation, location[2])
            self.assertLessEqual(IDW5_elevation, location[3])
            self.assertGreaterEqual(IDW13_elevation, location[2])
            self.assertLessEqual(IDW13_elevation, location[3])

        self.assertRaises(ValueError, tile._InverseDistanceWeighted, 44, -71, radius=0)
            

    def test_batch_mode(self):
        
        # Two pulls that are far enough apart to require multiple files
        # Points in local test files
        lat1, lon1 = 22.5, -159.5
        lat2, lon2 = 19.5, -154.5
        tilemap = mod_data.GeoElevationData(batch_mode=False)
        tilemap._fetch = localfetchv2_3a # Use local test files only
        tilemap.tiles = {} # Flush cache from other tests
        
        # With batch_mode=False, both files should be kept
        tilemap.get_elevation(lat1, lon1)
        self.assertEqual(len(tilemap.tiles), 1)

        tilemap.get_elevation(lat2, lon2)
        self.assertEqual(len(tilemap.tiles), 2)

        # With batch_mode=True, only the most recent file should be kept
<<<<<<< HEAD
        tilemap = mod_data.GeoElevationData(batch_mode=True)
        tilemap._fetch = localfetchv2_3a # Use local test files only
        tilemap.get_elevation(lat1, lon1)
        self.assertEqual(len(tilemap.tiles), 1)
        keys1 = tilemap.tiles.keys()

        tilemap.get_elevation(lat2, lon2)
        self.assertEqual(len(tilemap.tiles), 1)
        self.assertNotEqual(tilemap.tiles.keys(), keys1)

    def test_build_url(self):
        print("Testing: _build_url")
        tilemap = mod_data.GeoElevationData()
        tilename = 'N44W072'
        self.assertEqual(tilemap._build_url(tilename, 'v3.1a'),'https://e4ftl01.cr.usgs.gov/MODV6_Dal_D/SRTM/SRTMGL1.003/2000.02.11/N44W072.SRTMGL1.hgt.zip')
        self.assertEqual(tilemap._build_url(tilename, 'v3.3a'),'https://e4ftl01.cr.usgs.gov/MODV6_Dal_D/SRTM/SRTMGL3.003/2000.02.11/N44W072.SRTMGL3.hgt.zip')
        self.assertEqual(tilemap._build_url(tilename, 'v3.3as'),'https://e4ftl01.cr.usgs.gov/MODV6_Dal_D/SRTM/SRTMGL3S.003/2000.02.11/N44W072.SRTMGL3S.hgt.zip')
        self.assertEqual(tilemap._build_url(tilename, 'v2.1a'),'https://dds.cr.usgs.gov/srtm/version2_1/SRTM1/Region_06/N44W072.hgt.zip')
        self.assertEqual(tilemap._build_url(tilename, 'v2.3a'),'https://dds.cr.usgs.gov/srtm/version2_1/SRTM3/North_America/N44W072.hgt.zip')
        #self.assertEqual(tilemap._build_url(tilename, 'v2.3as'),'') No data source implemented
        self.assertEqual(tilemap._build_url(tilename, 'v1.1a'),'https://dds.cr.usgs.gov/srtm/version1/United_States_1arcsec/1arcsec/N44W072.hgt.zip')
        self.assertEqual(tilemap._build_url(tilename, 'v1.3a'),'https://dds.cr.usgs.gov/srtm/version1/North_America_3arcsec/3arcsec/N44W072.hgt.zip')

    def test_fetch(self):
        # TODO: Download from ED server with bad credentials
        # TODO: Download bad url
        # super tiny tile is N22W160, should be present in all versions
        
        # Get EarthData credentials to run this test:
        # https://urs.earthdata.nasa.gov/users/new
        
        print("Testing: fetch")
        user = mod_os.environ.get('SRTMEDUser')
        password = mod_os.environ.get('SRTMEDPass')
        if not user or not password:
            user = input('Username: ')
            password = mod_getpass.getpass()
            
        #Download from EarthData (ED) server with credentials
        tilemap = mod_data.GeoElevationData(EDuser=user, EDpass=password)
        url = "https://e4ftl01.cr.usgs.gov/MODV6_Dal_D/SRTM/SRTMGL3.003/2000.02.11/N22W160.SRTMGL3.hgt.zip"
        self.assertEqual(mod_hashlib.sha1(tilemap._fetch(url)).hexdigest(),'271c36d4295238d84a82682dd7fd1e59120cb83b')
        
        # Download from non-ED server with credentials
        url = 'https://dds.cr.usgs.gov/srtm/version1/Islands/N22W160.hgt.zip'
        self.assertEqual(mod_hashlib.sha1(tilemap._fetch(url)).hexdigest(),'3f0e957caa5c300562fe8328ce54433639e4910e')

        # Download from non-ED server with bad credentials
        tilemap.EDpass=''
        url = 'https://dds.cr.usgs.gov/srtm/version1/Islands/N22W160.hgt.zip'
        self.assertEqual(mod_hashlib.sha1(tilemap._fetch(url)).hexdigest(),'3f0e957caa5c300562fe8328ce54433639e4910e')

    def test_load_tile(self):

        # Setup
        print("Testing: load_tile")
        tilename = 'N22W160'
        version = 'v2.3a'
        tilemap = mod_data.GeoElevationData()
        tilemap._fetch = localfetchv2_3a # Use local test files only
        srtmdir = tilemap.file_handler.get_srtm_dir()
        # Clean cache
        if tilemap.file_handler.exists(tilename+version+'.hgt'):
            mod_os.remove(srtmdir+mod_os.sep+tilename+version+'.hgt')
        if tilemap.file_handler.exists(tilename+version+'.hgt.zip'):
            mod_os.remove(srtmdir+mod_os.sep+tilename+version+'.hgt.zip')
        self.assertFalse(tilemap.file_handler.exists(tilename+version+'.hgt'))
        self.assertFalse(tilemap.file_handler.exists(tilename+version+'.hgt.zip'))

        # Download unzipped
        self.assertFalse('N22W160v2.3a' in tilemap.tiles)
        tile = tilemap._load_tile(tilename, version)
        self.assertEqual(tile.latitude, 22)
        self.assertEqual(tile.longitude, -160)
        self.assertEqual(mod_hashlib.sha1(tile.data).hexdigest(),'29862497be67be942b323a65a2e400b941ff4a85')
        self.assertTrue(tile is tilemap.tiles['N22W160v2.3a'])
        self.assertTrue(tilemap.file_handler.exists('N22W160v2.3a.hgt'))
        # Cleanup
        mod_os.rename(srtmdir+mod_os.sep+'N22W160v2.3a.hgt', srtmdir+mod_os.sep+'N99W160v2.3a.hgt')
        self.assertFalse(tilemap.file_handler.exists('N22W160v2.3a.hgt'))

        # Download zipped
        tilemap.leave_zipped = True
        tilemap.tiles = {}
        tile = tilemap._load_tile(tilename, version)
        self.assertEqual(tile.latitude, 22)
        self.assertEqual(tile.longitude, -160)
        self.assertEqual(mod_hashlib.sha1(tile.data).hexdigest(),'29862497be67be942b323a65a2e400b941ff4a85')
        self.assertTrue(tile is tilemap.tiles['N22W160v2.3a'])
        self.assertTrue(tilemap.file_handler.exists('N22W160v2.3a.hgt.zip'))
        # Cleanup
        mod_os.rename(srtmdir+mod_os.sep+'N22W160v2.3a.hgt.zip', srtmdir+mod_os.sep+'N98W160v2.3a.hgt.zip')
        self.assertFalse(tilemap.file_handler.exists('N22W160v2.3a.hgt.zip'))

        # Load unzipped from cache
        self.assertFalse('N99W160v2.3a' in tilemap.tiles)
        tile = tilemap._load_tile('N99W160', version) #Invalid tile, only in cache
        self.assertEqual(tile.latitude, 99)
        self.assertEqual(tile.longitude, -160)
        self.assertEqual(mod_hashlib.sha1(tile.data).hexdigest(),'29862497be67be942b323a65a2e400b941ff4a85')
        self.assertTrue(tile is tilemap.tiles['N99W160v2.3a'])
        # Cleanup
        del tilemap.tiles['N99W160v2.3a']
        mod_os.remove(srtmdir+mod_os.sep+'N99W160v2.3a.hgt')

        # Load zipped from cache
        self.assertFalse('N98W160v2.3a' in tilemap.tiles)
        tile = tilemap._load_tile('N98W160', version) #Invalid tile, only in cache
        self.assertEqual(tile.latitude, 98)
        self.assertEqual(tile.longitude, -160)
        self.assertEqual(mod_hashlib.sha1(tile.data).hexdigest(),'29862497be67be942b323a65a2e400b941ff4a85')
        self.assertTrue(tile is tilemap.tiles['N98W160v2.3a'])
        # Cleanup
        del tilemap.tiles['N98W160v2.3a']
        mod_os.remove(srtmdir+mod_os.sep+'N98W160v2.3a.hgt.zip')
        
        # Check invalid tile
        self.assertTrue(tilemap._load_tile('N99W999', version) is None) 

    def test_get_tilename(self):
        print("Testing: get_tilename")
        tilemap = mod_data.GeoElevationData()
        # Each quadrant
        self.assertEqual("N01E001", tilemap._get_tilename(1.5, 1.5))
        self.assertEqual("N01W002", tilemap._get_tilename(1.5, -1.5))
        self.assertEqual("S02E001", tilemap._get_tilename(-1.5, 1.5))
        self.assertEqual("S02W002", tilemap._get_tilename(-1.5, -1.5))
        # Equator and Prime Meridian
        self.assertEqual("N00E001", tilemap._get_tilename(0, 1.5))
        self.assertEqual("N01E000", tilemap._get_tilename(1.5, 0))
        self.assertEqual("N00E000", tilemap._get_tilename(0, 0))       

    def test_fallback(self):
        print("Testing: fallback")
        tilemap = mod_data.GeoElevationData()
        self.assertEqual(tilemap.fallback_version('v3.1a'),'v3.3a')
        self.assertEqual(tilemap.fallback_version('v3.3a'),'v2.3a')
        self.assertEqual(tilemap.fallback_version('v3.3as'),'v3.3a')
        self.assertEqual(tilemap.fallback_version('v2.1a'),'v2.3a')
        self.assertTrue(tilemap.fallback_version('v2.3a') is None)
        self.assertEqual(tilemap.fallback_version('v2.3as'),'v2.3a')
        self.assertEqual(tilemap.fallback_version('v1.1a'),'v1.3a')
        self.assertTrue(tilemap.fallback_version('v1.3a') is None)
        self.assertTrue(tilemap.fallback_version('blah') is None)
        self.assertTrue(tilemap.fallback_version(None) is None)
        

    def test_get_elevation(self):
        
        print("Testing: get_elevation")
        # Setup
        tilemap = mod_data.GeoElevationData()
        tilemap._fetch = localfetchv2_3a # Use local test files only
        lat1, lon1 = -15.3354073, 166.7061276 # No v2_1a data, v2_3a only
        lat2, lon2 = -98.3354073, 0.7061276 # Shifted lat1 and lon1 to invalid
        lat3, lon3 = 40, -36 # No tile (middle of ocean)
        tilename1 = tilemap._get_tilename(lat1, lon1)

        # Default fallback is True, default version is v2.1a, so v2.1a -> v2.3a
        self.assertFalse(tilename1 + 'v2.1a' in tilemap.tiles)
        self.assertFalse(tilename1 + 'v2.3a' in tilemap.tiles)
        self.assertEqual(tilemap.get_elevation(lat1, lon1), 794)
        self.assertEqual(tilemap.get_elevation(lat1, lon1, version='v2.1a'), 794)
        self.assertLess(tilemap.get_elevation(lat1, lon1, approximate=True), 799)
        self.assertGreater(tilemap.get_elevation(lat1, lon1, approximate=True), 789)
        self.assertNotEqual(tilemap.get_elevation(lat1, lon1, approximate=True), 794)
        self.assertFalse(tilename1 + 'v2.1a' in tilemap.tiles)
        self.assertTrue(tilename1 + 'v2.3a' in tilemap.tiles)

        # Shift tile to invalid to test loading from memory
        tilemap.tiles['S99E000v2.3a'] = tilemap.tiles.pop(tilename1 + 'v2.3a')
        tilemap.tiles['S99E000v2.3a'].latitude = -99.0
        tilemap.tiles['S99E000v2.3a'].longitude = 0.0
        self.assertEqual(tilemap.get_elevation(lat2, lon2, version='v2.3a'), 794)

        # Verify data sharing between instances
        newmap = mod_data.GeoElevationData()
        self.assertEqual(newmap.get_elevation(lat2, lon2, version='v2.3a'), 794)
        # Cleanup
        del tilemap.tiles['S99E000v2.3a']
        
        # Test fallback when False
        tilemap.fallback = False
        self.assertTrue(tilemap.get_elevation(lat1, lon1, version='v2.1a') is None)

        # Test fallback to None
        tilemap.fallback = True
        self.assertTrue(tilemap.get_elevation(lat3, lon3) is None)

        # Test version is invalid
        self.assertTrue(tilemap.get_elevation(lat1, lon1, version='blah') is None)
=======
        geo_elevation_data = mod_srtm.get_data(batch_mode=True)
        elevation1 = geo_elevation_data.get_elevation(42.3467, 71.0972)
        self.assertTrue(elevation1 > 0)
        self.assertTrue(len(geo_elevation_data.files) == 1)
        keys1 = geo_elevation_data.files.keys()

        elevation2 = geo_elevation_data.get_elevation(43.0382, 87.9298)
        self.assertTrue(len(geo_elevation_data.files) == 1)
        self.assertFalse(geo_elevation_data.files.keys() == keys1)

>>>>>>> 37fb8a6f

if __name__ == '__main__':
    mod_unittest.main()<|MERGE_RESOLUTION|>--- conflicted
+++ resolved
@@ -30,15 +30,11 @@
 
 import logging as mod_logging
 import unittest as mod_unittest
-<<<<<<< HEAD
 import hashlib as mod_hashlib
 import os as mod_os
 import getpass as mod_getpass
 
-import srtm as mod_srtm
-=======
 import srtm           as mod_srtm
->>>>>>> 37fb8a6f
 from srtm import data as mod_data
 from srtm import main as mod_main
 
@@ -283,7 +279,6 @@
         self.assertEqual(len(tilemap.tiles), 2)
 
         # With batch_mode=True, only the most recent file should be kept
-<<<<<<< HEAD
         tilemap = mod_data.GeoElevationData(batch_mode=True)
         tilemap._fetch = localfetchv2_3a # Use local test files only
         tilemap.get_elevation(lat1, lon1)
@@ -432,7 +427,6 @@
         
 
     def test_get_elevation(self):
-        
         print("Testing: get_elevation")
         # Setup
         tilemap = mod_data.GeoElevationData()
@@ -475,18 +469,6 @@
 
         # Test version is invalid
         self.assertTrue(tilemap.get_elevation(lat1, lon1, version='blah') is None)
-=======
-        geo_elevation_data = mod_srtm.get_data(batch_mode=True)
-        elevation1 = geo_elevation_data.get_elevation(42.3467, 71.0972)
-        self.assertTrue(elevation1 > 0)
-        self.assertTrue(len(geo_elevation_data.files) == 1)
-        keys1 = geo_elevation_data.files.keys()
-
-        elevation2 = geo_elevation_data.get_elevation(43.0382, 87.9298)
-        self.assertTrue(len(geo_elevation_data.files) == 1)
-        self.assertFalse(geo_elevation_data.files.keys() == keys1)
-
->>>>>>> 37fb8a6f
 
 if __name__ == '__main__':
     mod_unittest.main()